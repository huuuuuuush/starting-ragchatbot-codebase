[project]
name = "starting-codebase"
version = "0.1.0"
description = "Add your description here"
readme = "README.md"
requires-python = ">=3.13"
dependencies = [
    "chromadb==1.0.15",
    "anthropic==0.58.2",
    "sentence-transformers==5.0.0",
    "fastapi==0.116.1",
    "uvicorn==0.35.0",
    "python-multipart==0.0.20",
    "python-dotenv==1.1.1",
<<<<<<< HEAD
]

[dependency-groups]
dev = [
    "black>=24.0.0",
    "isort>=5.12.0",
    "flake8>=7.0.0",
    "mypy>=1.8.0",
    "pytest>=8.0.0",
    "pytest-asyncio>=0.23.0",
    "pytest-cov>=5.0.0",
    "httpx>=0.27.0",
]

[tool.black]
line-length = 88
target-version = ['py313']
include = '\.pyi?$'
extend-exclude = '''
/(
    \.eggs
  | \.git
  | \.hg
  | \.mypy_cache
  | \.tox
  | \.venv
  | _build
  | buck-out
  | build
  | dist
)/
'''

[tool.isort]
profile = "black"
line_length = 88
multi_line_output = 3
include_trailing_comma = true
force_grid_wrap = 0
use_parentheses = true
ensure_newline_before_comments = true

=======
    "pytest>=8.4.1",
    "httpx>=0.28.1",
]

>>>>>>> 277fab67
[tool.pytest.ini_options]
testpaths = ["backend/tests"]
python_files = ["test_*.py", "*_test.py"]
python_classes = ["Test*"]
python_functions = ["test_*"]
addopts = [
<<<<<<< HEAD
    "--strict-markers",
    "--strict-config",
    "--verbose",
    "--tb=short",
    "--cov=backend",
    "--cov-report=term-missing",
    "--cov-report=html",
    "--cov-report=xml",
]
markers = [
    "slow: marks tests as slow (deselect with -m 'not slow')",
    "integration: marks tests as integration tests",
    "unit: marks tests as unit tests",
    "api: marks tests as API tests",
]

[tool.mypy]
python_version = "3.13"
warn_return_any = true
warn_unused_configs = true
disallow_untyped_defs = true
disallow_incomplete_defs = true
check_untyped_defs = true
disallow_untyped_decorators = true
no_implicit_optional = true
warn_redundant_casts = true
warn_unused_ignores = true
warn_no_return = true
warn_unreachable = true
strict_equality = true

[[tool.mypy.overrides]]
module = [
    "chromadb.*",
    "anthropic.*",
    "sentence_transformers.*",
]
ignore_missing_imports = true
=======
    "-v",
    "--tb=short",
    "--strict-markers",
    "--disable-warnings",
]
markers = [
    "unit: Unit tests",
    "integration: Integration tests",
    "api: API endpoint tests",
    "slow: Slow running tests",
]
filterwarnings = [
    "ignore::ResourceWarning",
    "ignore::DeprecationWarning",
]
>>>>>>> 277fab67
<|MERGE_RESOLUTION|>--- conflicted
+++ resolved
@@ -12,7 +12,30 @@
     "uvicorn==0.35.0",
     "python-multipart==0.0.20",
     "python-dotenv==1.1.1",
-<<<<<<< HEAD
+    "pytest>=8.4.1",
+    "httpx>=0.28.1",
+]
+
+[tool.pytest.ini_options]
+testpaths = ["backend/tests"]
+python_files = ["test_*.py", "*_test.py"]
+python_classes = ["Test*"]
+python_functions = ["test_*"]
+addopts = [
+    "-v",
+    "--tb=short",
+    "--strict-markers",
+    "--disable-warnings",
+]
+markers = [
+    "unit: Unit tests",
+    "integration: Integration tests",
+    "api: API endpoint tests",
+    "slow: Slow running tests",
+]
+filterwarnings = [
+    "ignore::ResourceWarning",
+    "ignore::DeprecationWarning",
 ]
 
 [dependency-groups]
@@ -55,19 +78,12 @@
 use_parentheses = true
 ensure_newline_before_comments = true
 
-=======
-    "pytest>=8.4.1",
-    "httpx>=0.28.1",
-]
-
->>>>>>> 277fab67
 [tool.pytest.ini_options]
 testpaths = ["backend/tests"]
 python_files = ["test_*.py", "*_test.py"]
 python_classes = ["Test*"]
 python_functions = ["test_*"]
 addopts = [
-<<<<<<< HEAD
     "--strict-markers",
     "--strict-config",
     "--verbose",
@@ -105,21 +121,4 @@
     "anthropic.*",
     "sentence_transformers.*",
 ]
-ignore_missing_imports = true
-=======
-    "-v",
-    "--tb=short",
-    "--strict-markers",
-    "--disable-warnings",
-]
-markers = [
-    "unit: Unit tests",
-    "integration: Integration tests",
-    "api: API endpoint tests",
-    "slow: Slow running tests",
-]
-filterwarnings = [
-    "ignore::ResourceWarning",
-    "ignore::DeprecationWarning",
-]
->>>>>>> 277fab67
+ignore_missing_imports = true